--- conflicted
+++ resolved
@@ -35,29 +35,11 @@
 
 You will need super user (or elevated Administrator in Windows) privileges to use this software (specifically the daemon process'), as it uses packet capture libraries (libpcap / npcap) to establish network connectivity with the Control24 ethernet interface. All other TCP and UDP traffic is ignored/filtered out, so you should not have any privacy concerns if the source has not been tampered with.
 
-## Installing - General
-
-ReaControl24 doesn't have an installer, to get it running you need the following from this overview. Later sections detail how to complete each:
-
-* The source file download from github
-    * A directory/folder where this can be unpacked to and run by python
-    * A writeable log subdirectory/folder
-* A Python 2.7x interpreter
-    * The required python libraries available in the same environment (requirements.txt)
-    * For windows, NPCAP installed
-    * For late versions of MacOS and linux the system supplied one should be fine
-* Reaper
-    * Reaper.OSC configured to connect to ReaControl24
-* 2 command shell/terminal windows to run it in
-    * One of these must be elevated i.e. able to SUDO / Be Windows Admin
-* A Control24 connected to the same network as the PC
-    * You might need to know the name of the PC's network adapter that is connected to this network
-
 ### Installing - OSX, macos, Linux
 
 Ensure the current or default python environment has a 2.x interpreter in the current path (enter 'python' at the command line to check), and install the pre-requisites into user environment using pip or similar
 
-Example pip install command line:
+Example pip install
 
 ```
 pip install -r requirements.txt --user
@@ -123,64 +105,23 @@
 
 Copy the files to your system in a reasonable spot (your REAPER Scripts directory for example) where you will be able to run the python programs and log files can be created.
 
-<<<<<<< HEAD
 For a quick start, if your DAW and Control24 are on the same LAN, and you intend to run this middleware on your DAW computer:
-=======
-For a quick start, if your DAW and Control24 are on the same LAN, and you intend to run this middleware on your DAW PC:
->>>>>>> 157bffcc
 
 * Set up Reaper.OSC for your environment. See the additional guide below for details.
 * For windows start one Administrator command prompt, for other OS a normal terminal will do and use 'sudo'. 
 * Run the *daemon process*
 ```
-sudo python control24d.py
-```
-<<<<<<< HEAD
+sudo python ReaControl.py
+```
 
 * You should see a little feedback in each window as each component connects to the others
 * If you have problems:
     * try adding the debug switch (-d) to the command lines to get much more feedback
     * The Log files will also contain a detailed CSV version of what you see
     * If your network addresses and ports aren't right, try supplying the network switch on the daemon process (-n) with a rubbish name. This will dump a list of valid networks to help you choose.
-=======
-* In another terminal/cmd prompt, run the *client process*:
->>>>>>> 157bffcc
-```
-sudo python control24d.py -n NO_NETWORK
-```
-* You should see a little feedback in each window as each component connects to the others
-* If you have problems:
-    * try adding the debug switch (-d) to the command lines to get much more feedback
-    * The Log files will also contain a detailed CSV version of what you see
-    * If your network addresses and ports aren't right, try supplying the network switch on the daemon process (-n) with a rubbish name. This will dump a list of valid networks to help you choose.
-```
-sudo python control24d.py -n NO_NETWORK
-```
-
-### How to set up Reaper.OSC
-
-Setting up Reaper.OSC is detailed in the Reaper documentation, but here is a quick guide to the required steps for ReaControl24:
-
-* Start Reaper
-* Go to the *Preferences* dialog
-* Scroll the left-hand side panel to the bottom and locate *Control/OSC/web*
-* In the right-hand panel click *Add*
-* Set the *Control surface mode* drop-down box to *OSC (Open Sound Control)*
-* Click the *Pattern Config* drop-down box and choose *(open config directory)*
-* Finder or Windows Explorer will now open at the OSC config files directory for your system
-* Copy or move the *Control24.ReaperOSC* file provided with ReaControl24 into this directory
-* Return to the Reaper OSC dialog (which should still be open) and again Click the *Pattern Config* drop-down box. Choose *(refresh list)*
-* Click the *Pattern Config* drop-down box a final time, this time you should see and choose *Control24*
-* Complete the rest of the configuration in the dialog. The settings below are an example and may vary for your environment:
-    * *Device Name* = any suitable name e.g. "ReaControl24"
-    * *Mode* = Configure device IP + local port
-    * *Device Port* = 9124
-    * *Device IP* = The IP address of the PC running ReaControl client process e.g: 192.168.1.10
-    * *Local listen port* = 9125
-    * *Local IP* = The IP address of the Reaper PC on the same network or the same PC e.g: 192.168.1.10
-    * *Allow binding...learn* = Tick/Yes
-    * *If outgoing packets..... values* = The defaults are fine
-* Click OK to save the Reaper.OSC configuration. Your new entry should appear in the list
+```
+sudo python ReaControl.py -n NO_NETWORK
+```
 
 ### How to set up Reaper.OSC
 
@@ -212,8 +153,6 @@
 
 Use the --help command line switch for each process and the possibilities will be shown. Addresses and ports can be set for TCP/IP links, and the network interface can be set to state where the Control24 can be found.
 
-You can run each process on different hosts if you need to do so. Simply perform the install as needed on each host and run the Daemon and Client processes, configuring each with appropriate network settings.
-
 ### Prerequisites
 
 ```
